--- conflicted
+++ resolved
@@ -7,13 +7,8 @@
 use parking_lot::Mutex;
 use rand::Rng;
 use serial_test::serial;
-<<<<<<< HEAD
 use std::sync::Arc;
-pub type Ledger = std::collections::BTreeMap<String, Vec<u8>>; // Byttecode instead of String
-=======
-use std::sync::{Arc, Mutex};
 pub type Ledger = std::collections::BTreeMap<String, Vec<u8>>; // Bytecode instead of String
->>>>>>> 71758a64
 
 #[derive(Clone)]
 struct TestInterface(Arc<Mutex<Ledger>>);
