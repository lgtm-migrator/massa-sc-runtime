--- conflicted
+++ resolved
@@ -27,16 +27,8 @@
 #[test]
 fn test_caller() {
     let interface = &new();
-<<<<<<< HEAD
-    let module = include_bytes!(concat!(
-        env!("CARGO_MANIFEST_DIR"),
-        "/wasm/get_string.wat"
-    ));
-    update_and_run("get_string.wat".to_string(), module, 0, interface)
-=======
     let module = include_bytes!(concat!(env!("CARGO_MANIFEST_DIR"), "/wasm/get_string.wat"));
     update_and_run("get_string.wat".to_string(), module, 100, interface)
->>>>>>> 3c3eb536
         .expect("Failed to run get_string.wat");
 
 
